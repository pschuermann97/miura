--- conflicted
+++ resolved
@@ -1,9 +1,5 @@
 # miura
-<<<<<<< HEAD
-Math library in Rust for learning/education purposes which is in early development.
-=======
-Math library written in Rust for learning.
->>>>>>> 53047066
+Math library written in Rust for learning which is in early development.
 
 Features:
 - matrix module (wip):
